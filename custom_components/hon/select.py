from __future__ import annotations

import logging
from contextlib import suppress
from dataclasses import dataclass
from typing import Dict, List

from homeassistant.components.select import SelectEntity, SelectEntityDescription
from homeassistant.config_entries import ConfigEntry
from homeassistant.const import UnitOfTemperature, UnitOfTime, REVOLUTIONS_PER_MINUTE
from homeassistant.core import callback
from homeassistant.helpers.entity import EntityCategory

from . import const
from .const import DOMAIN
from .hon import HonEntity, unique_entities, get_readable

_LOGGER = logging.getLogger(__name__)


@dataclass
class HonSelectEntityDescription(SelectEntityDescription):
    option_list: Dict[int, str] = None


@dataclass
class HonConfigSelectEntityDescription(SelectEntityDescription):
    entity_category: EntityCategory = EntityCategory.CONFIG
    option_list: Dict[int, str] = None


SELECTS = {
    "WM": (
        HonConfigSelectEntityDescription(
            key="startProgram.spinSpeed",
            name="Spin speed",
            icon="mdi:numeric",
            unit_of_measurement=REVOLUTIONS_PER_MINUTE,
            translation_key="spin_speed",
        ),
        HonConfigSelectEntityDescription(
            key="startProgram.temp",
            name="Temperature",
            icon="mdi:thermometer",
            unit_of_measurement=UnitOfTemperature.CELSIUS,
            translation_key="temperature",
        ),
        HonConfigSelectEntityDescription(
            key="startProgram.program",
            name="Program",
            translation_key="programs_wm",
        ),
    ),
    "TD": (
        HonConfigSelectEntityDescription(
            key="startProgram.program",
            name="Program",
            translation_key="programs_td",
        ),
        HonConfigSelectEntityDescription(
            key="startProgram.dryTimeMM",
            name="Dry Time",
            icon="mdi:timer",
            unit_of_measurement=UnitOfTime.MINUTES,
            translation_key="dry_time",
        ),
        HonConfigSelectEntityDescription(
            key="startProgram.dryLevel",
            name="Dry level",
            icon="mdi:hair-dryer",
            translation_key="dry_levels",
            option_list=const.TUMBLE_DRYER_DRY_LEVEL,
        ),
    ),
    "OV": (
        HonConfigSelectEntityDescription(
            key="startProgram.program",
            name="Program",
            translation_key="programs_ov",
        ),
    ),
    "IH": (
        HonConfigSelectEntityDescription(
            key="startProgram.program",
            name="Program",
            translation_key="programs_ih",
        ),
    ),
    "DW": (
        HonConfigSelectEntityDescription(
            key="startProgram.program",
            name="Program",
            translation_key="programs_dw",
        ),
        HonConfigSelectEntityDescription(
            key="startProgram.temp",
            name="Temperature",
            icon="mdi:thermometer",
            unit_of_measurement=UnitOfTemperature.CELSIUS,
            translation_key="temperature",
        ),
        HonConfigSelectEntityDescription(
            key="startProgram.remainingTime",
            name="Remaining Time",
            icon="mdi:timer",
            unit_of_measurement=UnitOfTime.MINUTES,
            translation_key="remaining_time",
        ),
    ),
    "AC": (
        HonSelectEntityDescription(
            key="startProgram.program",
            name="Program",
            translation_key="programs_ac",
        ),
        HonSelectEntityDescription(
            key="settings.humanSensingStatus",
            name="Eco Pilot",
            icon="mdi:run",
            translation_key="eco_pilot",
            option_list=const.AC_HUMAN_SENSE,
        ),
    ),
    "REF": (
        HonConfigSelectEntityDescription(
            key="startProgram.program",
            name="Program",
            translation_key="programs_ref",
        ),
        HonConfigSelectEntityDescription(
            key="startProgram.zone",
            name="Zone",
            icon="mdi:radiobox-marked",
            translation_key="ref_zones",
        ),
    ),
    "AP": (
        HonSelectEntityDescription(
            key="settings.aromaStatus",
            name="Diffuser Level",
            option_list=const.AP_DIFFUSER_LEVEL,
        ),
        HonSelectEntityDescription(
            key="settings.machMode",
            name="Mode",
            icon="mdi:run",
            option_list=const.AP_MACH_MODE,
        ),
    ),
}

SELECTS["WD"] = unique_entities(SELECTS["WM"], SELECTS["TD"])


async def async_setup_entry(hass, entry: ConfigEntry, async_add_entities) -> None:
    entities = []
    for device in hass.data[DOMAIN][entry.unique_id].appliances:
        for description in SELECTS.get(device.appliance_type, []):
            if description.key not in device.available_settings:
                continue
            if isinstance(description, HonSelectEntityDescription):
                entity = HonSelectEntity(hass, entry, device, description)
            elif isinstance(description, HonConfigSelectEntityDescription):
                entity = HonConfigSelectEntity(hass, entry, device, description)
            else:
                continue
            await entity.coordinator.async_config_entry_first_refresh()
            entities.append(entity)
    async_add_entities(entities)


class HonConfigSelectEntity(HonEntity, SelectEntity):
    entity_description: HonConfigSelectEntityDescription

    @property
    def current_option(self) -> str | None:
        if not (setting := self._device.settings.get(self.entity_description.key)):
            return None
        value = setting.value
        if self.entity_description.option_list:
            value = self.entity_description.option_list.get(str(value), value)
        if value not in self._attr_options:
            return None
        return value

    @property
    def options(self) -> list[str]:
        setting = self._device.settings.get(self.entity_description.key)
        if setting is None:
            return []
        options = self.entity_description.option_list or {}
        return [options.get(str(key), key) for key in setting.values]

    def _option_to_number(self, option: str, values: List[str]):
        if (options := self.entity_description.option_list) is not None:
            return next(
                (k for k, v in options.items() if k in values and v == option),
                option,
            )
        return option

    async def async_select_option(self, option: str) -> None:
        setting = self._device.settings[self.entity_description.key]
        setting.value = self._option_to_number(option, setting.values)
        await self.coordinator.async_refresh()

    @callback
    def _handle_coordinator_update(self, update=True) -> None:
<<<<<<< HEAD
        setting = self._device.settings.get(self.entity_description.key)
        if setting is None:
            self._attr_available = False
            options = []
            value = None
        else:
            self._attr_available = True
            options = setting.values
            value = setting.value
        if self.entity_description.option_list is not None:
            with suppress(ValueError):
                options = [get_readable(self.entity_description, k) for k in options]
            if value is not None:
                value = get_readable(self.entity_description, value)
        self._attr_options: List[str] = options
        self._attr_native_value = value
=======
        self._attr_available = self.available
        self._attr_options = self.options
        self._attr_current_option = self.current_option
>>>>>>> 2c3217ff
        if update:
            self.async_write_ha_state()

    @property
    def available(self) -> bool:
<<<<<<< HEAD
        """Return True if entity is available."""
        return (
            super().available
            and int(self._device.get("remoteCtrValid", 1)) == 1
            and self._device.get("attributes.lastConnEvent.category") != "DISCONNECTED"
        )
=======
        return self._device.settings.get(self.entity_description.key) is not None
>>>>>>> 2c3217ff


class HonSelectEntity(HonConfigSelectEntity):
    entity_description: HonSelectEntityDescription

    async def async_select_option(self, option: str) -> None:
        setting = self._device.settings[self.entity_description.key]
        setting.value = self._option_to_number(option, setting.values)
        command = self.entity_description.key.split(".")[0]
        await self._device.commands[command].send()
        if command != "settings":
            self._device.sync_command(command, "settings")
        await self.coordinator.async_refresh()

    @property
    def available(self) -> bool:
        """Return True if entity is available."""
        return (
            super().available
            and self._device.get("remoteCtrValid", "1") == "1"
            and self._device.get("attributes.lastConnEvent.category") != "DISCONNECTED"
        )<|MERGE_RESOLUTION|>--- conflicted
+++ resolved
@@ -1,7 +1,6 @@
 from __future__ import annotations
 
 import logging
-from contextlib import suppress
 from dataclasses import dataclass
 from typing import Dict, List
 
@@ -176,9 +175,7 @@
     def current_option(self) -> str | None:
         if not (setting := self._device.settings.get(self.entity_description.key)):
             return None
-        value = setting.value
-        if self.entity_description.option_list:
-            value = self.entity_description.option_list.get(str(value), value)
+        value = get_readable(self.entity_description, setting.value)
         if value not in self._attr_options:
             return None
         return value
@@ -188,13 +185,12 @@
         setting = self._device.settings.get(self.entity_description.key)
         if setting is None:
             return []
-        options = self.entity_description.option_list or {}
-        return [options.get(str(key), key) for key in setting.values]
+        return [get_readable(self.entity_description, key) for key in setting.values]
 
     def _option_to_number(self, option: str, values: List[str]):
         if (options := self.entity_description.option_list) is not None:
             return next(
-                (k for k, v in options.items() if k in values and v == option),
+                (k for k, v in options.items() if str(k) in values and v == option),
                 option,
             )
         return option
@@ -206,43 +202,16 @@
 
     @callback
     def _handle_coordinator_update(self, update=True) -> None:
-<<<<<<< HEAD
-        setting = self._device.settings.get(self.entity_description.key)
-        if setting is None:
-            self._attr_available = False
-            options = []
-            value = None
-        else:
-            self._attr_available = True
-            options = setting.values
-            value = setting.value
-        if self.entity_description.option_list is not None:
-            with suppress(ValueError):
-                options = [get_readable(self.entity_description, k) for k in options]
-            if value is not None:
-                value = get_readable(self.entity_description, value)
-        self._attr_options: List[str] = options
-        self._attr_native_value = value
-=======
         self._attr_available = self.available
         self._attr_options = self.options
         self._attr_current_option = self.current_option
->>>>>>> 2c3217ff
         if update:
             self.async_write_ha_state()
 
     @property
     def available(self) -> bool:
-<<<<<<< HEAD
         """Return True if entity is available."""
-        return (
-            super().available
-            and int(self._device.get("remoteCtrValid", 1)) == 1
-            and self._device.get("attributes.lastConnEvent.category") != "DISCONNECTED"
-        )
-=======
         return self._device.settings.get(self.entity_description.key) is not None
->>>>>>> 2c3217ff
 
 
 class HonSelectEntity(HonConfigSelectEntity):
@@ -262,6 +231,6 @@
         """Return True if entity is available."""
         return (
             super().available
-            and self._device.get("remoteCtrValid", "1") == "1"
+            and int(self._device.get("remoteCtrValid", 1)) == 1
             and self._device.get("attributes.lastConnEvent.category") != "DISCONNECTED"
         )