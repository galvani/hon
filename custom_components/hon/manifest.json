{
  "domain": "hon",
  "name": "Haier hOn",
  "codeowners": ["@Andre0512"],
  "config_flow": true,
  "documentation": "https://github.com/Andre0512/hon/",
  "iot_class": "cloud_polling",
  "issue_tracker": "https://github.com/Andre0512/hon/issues",
<<<<<<< HEAD
  "requirements": ["pyhOn"],
  "version": "0.6.0-beta.3"
=======
  "requirements": ["pyhOn==0.8.0b5"],
  "version": "0.6.0-beta.4"
>>>>>>> 2aa1d3df
}<|MERGE_RESOLUTION|>--- conflicted
+++ resolved
@@ -6,11 +6,7 @@
   "documentation": "https://github.com/Andre0512/hon/",
   "iot_class": "cloud_polling",
   "issue_tracker": "https://github.com/Andre0512/hon/issues",
-<<<<<<< HEAD
   "requirements": ["pyhOn"],
   "version": "0.6.0-beta.3"
-=======
-  "requirements": ["pyhOn==0.8.0b5"],
-  "version": "0.6.0-beta.4"
->>>>>>> 2aa1d3df
+
 }