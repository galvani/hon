--- conflicted
+++ resolved
@@ -74,23 +74,23 @@
             entity_category=EntityCategory.CONFIG
         ),
     ),
-<<<<<<< HEAD
-
+    "WD": (
+        NumberEntityDescription(
+            key="startProgram.delayTime",
+            name="Delay Time",
+            icon="mdi:timer-plus",
+            entity_category=EntityCategory.CONFIG,
+            native_unit_of_measurement=UnitOfTime.MINUTES
+        ),
+    ),
     "OV": (
         NumberEntityDescription(
             key="startProgram.delayTime",
             name="Delay time",
-=======
-    "WD": (
-        NumberEntityDescription(
-            key="startProgram.delayTime",
-            name="Delay Time",
->>>>>>> d3dc1b9f
             icon="mdi:timer-plus",
             entity_category=EntityCategory.CONFIG,
             native_unit_of_measurement=UnitOfTime.MINUTES
         ),
-<<<<<<< HEAD
         NumberEntityDescription(
             key="startProgram.tempSel",
             name="Target Temperature",
@@ -106,10 +106,7 @@
             icon="mdi:timelapse",
             native_unit_of_measurement=UnitOfTime.MINUTES
         ),
-    )
-=======
     ),
->>>>>>> d3dc1b9f
 }
 
 
